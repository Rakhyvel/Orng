--- conflicted
+++ resolved
@@ -71,7 +71,6 @@
     var expected = old_expected;
     var ast = old_ast;
 
-<<<<<<< HEAD
     if (ast.getCommon().validation_status == .validating) {
         std.debug.print("I'm validating here! {s}\n", .{@tagName(ast.*)});
         unreachable;
@@ -81,12 +80,6 @@
         return ast.getCommon().validation_status.valid.valid_form;
     }
     ast.getCommon().validation_status = .validating;
-=======
-    if (old_ast.getCommon().validation_state == .valid or old_ast.getCommon().validation_state == .validating) {
-        return old_ast;
-    }
-    ast.getCommon().validation_state = .validating;
->>>>>>> 1b52a708
 
     if (expected) |_| {
         std.debug.assert(expected.?.* != .poison);
@@ -102,11 +95,7 @@
         if (expected.?.* == .annotation) {
             expected = expected.?.annotation.type;
         }
-<<<<<<< HEAD
         std.debug.assert(expected.?.getCommon().validation_status == .valid);
-=======
-        std.debug.assert(expected.?.getCommon().validation_state == .valid);
->>>>>>> 1b52a708
         var exp_type = try expected.?.typeof(scope, errors, allocator);
         std.debug.assert(try exp_type.typesMatch(_ast.typeType, scope, errors, allocator));
     }
@@ -221,11 +210,7 @@
         .dereference => {
             if (expected != null) {
                 var addr_of = try _ast.AST.createAddrOf(ast.getToken(), expected.?, false, std.heap.page_allocator);
-<<<<<<< HEAD
                 addr_of.getCommon().validation_status = _ast.Validation_State{ .valid = .{ .valid_form = addr_of } };
-=======
-                addr_of.getCommon().validation_state = .valid;
->>>>>>> 1b52a708
                 ast.dereference.expr = try validateAST(ast.dereference.expr, addr_of, scope, errors, allocator);
             } else {
                 ast.dereference.expr = try validateAST(ast.dereference.expr, null, scope, errors, allocator);
@@ -595,11 +580,7 @@
                 } });
                 return ast.enpoison();
             } else {
-<<<<<<< HEAD
                 ast.getCommon().validation_status = _ast.Validation_State{ .valid = .{ .valid_form = ast } };
-=======
-                ast.getCommon().validation_state = .valid;
->>>>>>> 1b52a708
                 var ast_type = try ast.typeof(scope, errors, allocator);
                 if (expected != null and !try expected.?.typesMatch(ast_type, scope, errors, allocator)) {
                     errors.addError(Error{ .expected2Type = .{ .span = ast.getToken().span, .expected = expected.?, .got = ast_type } });
@@ -645,11 +626,7 @@
                     }
                 } else if (term.* == .identifier) {
                     var new_annotation = try AST.createAnnotation(term.getToken(), term, _ast.unitType, null, null, allocator);
-<<<<<<< HEAD
                     new_annotation.getCommon().validation_status = _ast.Validation_State{ .valid = .{ .valid_form = new_annotation } };
-=======
-                    new_annotation.getCommon().validation_state = .valid;
->>>>>>> 1b52a708
                     changed = true;
                     try new_terms.append(new_annotation);
                     var name = term.getToken().data;
@@ -844,11 +821,7 @@
                     if (ast.addrOf.expr.* == .poison) {
                         return ast.enpoison();
                     }
-<<<<<<< HEAD
                     ast.getCommon().validation_status = _ast.Validation_State{ .valid = .{ .valid_form = ast } };
-=======
-                    ast.getCommon().validation_state = .valid;
->>>>>>> 1b52a708
                     validateLValue(ast.addrOf.expr, scope, errors) catch |err| switch (err) {
                         error.typeError => return ast.enpoison(),
                         else => return err,
@@ -912,11 +885,7 @@
                     return ast.enpoison();
                 }
 
-<<<<<<< HEAD
                 ast.getCommon().validation_status = _ast.Validation_State{ .valid = .{ .valid_form = ast } };
-=======
-                ast.getCommon().validation_state = .valid;
->>>>>>> 1b52a708
                 if (expected != null and !try expected.?.typesMatch(try ast.typeof(scope, errors, allocator), scope, errors, allocator)) {
                     errors.addError(Error{ .expected2Type = .{ .span = ast.getToken().span, .expected = expected.?, .got = try ast.typeof(scope, errors, allocator) } });
                     return ast.enpoison();
@@ -948,17 +917,10 @@
                     allocator,
                 ));
                 try new_terms.append(try AST.createInt(ast.getToken(), expr_type.product.terms.items.len, allocator));
-<<<<<<< HEAD
                 retval = try AST.createProduct(ast.getToken(), new_terms, allocator);
                 retval.product.was_slice = true;
                 retval.getCommon().validation_status = _ast.Validation_State{ .valid = .{ .valid_form = retval } };
                 retval.product.was_slice = true;
-=======
-                ast = try AST.createProduct(ast.getToken(), new_terms, allocator);
-                ast.product.was_slice = true;
-                ast.getCommon().validation_state = .valid;
-                ast.product.was_slice = true;
->>>>>>> 1b52a708
             }
         },
         .subSlice => {
@@ -1061,11 +1023,7 @@
                     ast._if.bodyBlock = try validateAST(ast._if.bodyBlock, full_type, ast._if.scope.?, errors, allocator);
                 } else {
                     ast._if.bodyBlock = try validateAST(ast._if.bodyBlock, expected.?, ast._if.scope.?, errors, allocator);
-<<<<<<< HEAD
                     ast.getCommon().validation_status = _ast.Validation_State{ .valid = .{ .valid_form = ast } };
-=======
-                    ast.getCommon().validation_state = .valid;
->>>>>>> 1b52a708
                     errors.addError(Error{ .expected2Type = .{ .span = ast.getToken().span, .expected = expected.?, .got = try ast.typeof(scope, errors, allocator) } });
                     return ast.enpoison();
                 }
@@ -1130,11 +1088,7 @@
                     } else {
                         // match has no else, not expecting an optional type => type error
                         var new_map = try validateAST(mapping, expected.?, ast.match.scope.?, errors, allocator);
-<<<<<<< HEAD
                         ast.getCommon().validation_status = _ast.Validation_State{ .valid = .{ .valid_form = ast } };
-=======
-                        ast.getCommon().validation_state = .valid;
->>>>>>> 1b52a708
                         errors.addError(Error{ .expected2Type = .{ .span = ast.getToken().span, .expected = expected.?, .got = try new_map.typeof(scope, errors, allocator) } });
                         return ast.enpoison();
                     }
@@ -1240,11 +1194,7 @@
                     new_statements.deinit();
                 }
 
-<<<<<<< HEAD
                 ast.getCommon().validation_status = _ast.Validation_State{ .valid = .{ .valid_form = ast } }; // So that the typeof code can be reused. All children should be validated at this point
-=======
-                ast.getCommon().validation_state = .valid; // So that the typeof code can be reused. All children should be validated at this point
->>>>>>> 1b52a708
                 var block_type = try ast.typeof(scope, errors, allocator);
                 if (expected != null and !try expected.?.typesMatch(block_type, scope, errors, allocator)) {
                     // std.debug.assert(ast.block.statements.items.len == 0); // this this true? what about a block that ends in a defer? or a decl?
@@ -1406,12 +1356,8 @@
         _ = try retval.expand_type(scope, errors, allocator);
     }
 
-<<<<<<< HEAD
     ast.getCommon().validation_status = _ast.Validation_State{ .valid = .{ .valid_form = retval } };
     retval.getCommon().validation_status = _ast.Validation_State{ .valid = .{ .valid_form = retval } };
-=======
-    retval.getCommon().validation_state = .valid;
->>>>>>> 1b52a708
     return retval;
 }
 
